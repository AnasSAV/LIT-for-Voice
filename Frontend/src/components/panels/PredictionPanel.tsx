--- conflicted
+++ resolved
@@ -41,8 +41,6 @@
 }
 
 export const PredictionPanel = ({ selectedFile, selectedEmbeddingFile, model, dataset, originalDataset, onPerturbationComplete, onPredictionRefresh, onPredictionUpdate }: PredictionPanelProps) => {
-<<<<<<< HEAD
-=======
   const [wav2vecPrediction, setWav2vecPrediction] = useState<Wav2Vec2Prediction | null>(null);
   const [whisperPrediction, setWhisperPrediction] = useState<WhisperPrediction | null>(null);
   const [isLoading, setIsLoading] = useState(false);
@@ -55,8 +53,6 @@
   const [transcript, setTranscript] = useState<string | null>(null);
   const [isLoadingAttention, setIsLoadingAttention] = useState(false);
 
-
->>>>>>> 2ed6501c
   // Handle perturbation completion
   const handlePerturbationComplete = async (result: PerturbationResult) => {
     if (!result.success) {
@@ -70,8 +66,6 @@
     }
   };
 
-<<<<<<< HEAD
-=======
   // Run inference on perturbed audio
   const runInferenceOnPerturbed = async (perturbedFile: UploadedFile) => {
     if (!model) return;
@@ -426,17 +420,11 @@
     fetchWhisperPrediction();
   }, [selectedFile, selectedEmbeddingFile, model, dataset, originalDataset]);
 
->>>>>>> 2ed6501c
   return (
     <div className="h-full panel-background border-t panel-border">
       <Tabs defaultValue="scalers" className="h-full">
         <div className="panel-header border-b panel-border px-3 py-2">
-<<<<<<< HEAD
             <TabsList className="h-7 grid grid-cols-3 w-full">
-=======
-            <TabsList className="h-7 grid grid-cols-5 w-full">
-            <TabsTrigger value="predictions" className="text-xs">Predictions</TabsTrigger>
->>>>>>> 2ed6501c
             <TabsTrigger value="scalers" className="text-xs">Scalers</TabsTrigger>
             <TabsTrigger value="saliency" className="text-xs">Saliency</TabsTrigger>
             <TabsTrigger value="perturbation" className="text-xs">Perturbation</TabsTrigger>
