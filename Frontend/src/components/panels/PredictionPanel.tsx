--- conflicted
+++ resolved
@@ -6,13 +6,8 @@
 import { PerturbationTools } from "../analysis/PerturbationTools";
 import { AttentionVisualization } from "../visualization/AttentionVisualization";
 import { ScalersVisualization } from "../visualization/ScalersVisualization";
-<<<<<<< HEAD
 import { useState, useEffect } from "react";
 import { API_BASE } from '@/lib/api';
-=======
-import React, { useState, useEffect } from "react";
-
->>>>>>> 4b334ec6
 
 interface UploadedFile {
   file_id: string;
@@ -126,11 +121,7 @@
           file_path: perturbedFile.file_path
         };
 
-<<<<<<< HEAD
         response = await fetch(`${API_BASE}/inferences/wav2vec2-detailed`, {
-=======
-        response = await fetch("http://localhost:8000/inferences/wav2vec2-detailed", {
->>>>>>> 4b334ec6
           method: "POST",
           headers: {
             "Content-Type": "application/json",
@@ -148,8 +139,6 @@
           model: model,
           file_path: perturbedFile.file_path
         };
-<<<<<<< HEAD
-=======
 
         response = await fetch("http://localhost:8000/inferences/whisper-accuracy", {
           method: "POST",
@@ -191,7 +180,6 @@
       setIsLoadingPerturbed(false);
     }
   };
->>>>>>> 4b334ec6
 
         response = await fetch(`${API_BASE}/inferences/whisper-accuracy`, {
           method: "POST",
@@ -293,13 +281,9 @@
         }
 
         const prediction = await response.json();
-<<<<<<< HEAD
         if (isMounted) {
           setWav2vecPrediction(prediction);
         }
-=======
-        setWav2vecPrediction(prediction);
->>>>>>> 4b334ec6
         
         // Update predictionMap for uploaded files (same as dataset files)
         if (selectedFile && onPredictionUpdate) {
@@ -401,11 +385,7 @@
           endpoint = "http://localhost:8000/inferences/whisper-accuracy";
         }
 
-<<<<<<< HEAD
         const response = await fetch(`${API_BASE}/inferences/whisper-accuracy`, {
-=======
-        const response = await fetch(endpoint, {
->>>>>>> 4b334ec6
           method: "POST",
           headers: {
             "Content-Type": "application/json",
