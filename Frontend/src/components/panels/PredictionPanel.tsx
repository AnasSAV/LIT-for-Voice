--- conflicted
+++ resolved
@@ -6,11 +6,8 @@
 import { AttentionVisualization } from "../visualization/AttentionVisualization";
 import { PerturbationTools } from "../analysis/PerturbationTools";
 import { ScalersVisualization } from "../visualization/ScalersVisualization";
-<<<<<<< HEAD
 import { AttentionVisualization } from "../visualization/AttentionVisualization";
 import { AttentionPairsVisualization } from "../visualization/AttentionPairsVisualization";
-=======
->>>>>>> 1f60b09d
 import { useState, useEffect } from "react";
 import { API_BASE } from '@/lib/api';
 
@@ -728,7 +725,6 @@
               />
             </div>
           </TabsContent>
-<<<<<<< HEAD
 
           {model !== 'wav2vec2' && (
             <TabsContent value="attention" className="m-0 h-full">
@@ -749,8 +745,6 @@
               </div>
             </TabsContent>
           )}
-=======
->>>>>>> 1f60b09d
         </div>
       </Tabs>
     </div>
