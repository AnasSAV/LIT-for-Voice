import { Panel, PanelGroup, PanelResizeHandle } from "react-resizable-panels";
import { Toolbar } from "./Toolbar";
import { EmbeddingPanel } from "../panels/EmbeddingPanel";
import { AudioDatasetPanel } from "../panels/AudioDatasetPanel";
import { DatapointEditorPanel } from "../panels/DatapointEditorPanel";
import { PredictionPanel } from "../panels/PredictionPanel";
import { EmbeddingProvider } from "../../contexts/EmbeddingContext";
import React, { useState } from "react";

interface UploadedFile {
  file_id: string;
  filename: string;
  file_path: string;
  message: string;
  size?: number;
  duration?: number;
  sample_rate?: number;
}

export const MainLayout = () => {
  const [apiData, setApiData] = useState<unknown>(null);
  const [uploadedFiles, setUploadedFiles] = useState<UploadedFile[]>([]);
  const [selectedFile, setSelectedFile] = useState<UploadedFile | null>(null);
  const [model, setModel] = useState("whisper-base");
  const [dataset, setDataset] = useState("common-voice");
  const [batchInferenceStatus, setBatchInferenceStatus] = useState<'idle' | 'running' | 'done'>('idle');
  const [availableFiles, setAvailableFiles] = useState<string[]>([]);
  const [selectedEmbeddingFile, setSelectedEmbeddingFile] = useState<string | null>(null);

  const handleUploadSuccess = (uploadResponse: UploadedFile) => {
    setUploadedFiles(prev => [...prev, uploadResponse]);
    // Automatically select the first uploaded file
    if (!selectedFile) {
      setSelectedFile(uploadResponse);
    }
  };

  const handleFileSelection = (file: UploadedFile) => {
    setSelectedFile(file);
    // Sync embedding selection with audio dataset selection
    setSelectedEmbeddingFile(file.filename);
  };

  const handleEmbeddingSelection = (filename: string) => {
    setSelectedEmbeddingFile(filename);
    
    // Try to find and select corresponding file in audio dataset
    // First check uploaded files
    const matchingUploadedFile = uploadedFiles.find(f => f.filename === filename);
    if (matchingUploadedFile) {
      setSelectedFile(matchingUploadedFile);
      return;
    }
    
    // For dataset files, create a file-like object for the UI
    // The AudioDatasetPanel should handle highlighting the corresponding row
    const fileLike: UploadedFile = {
      file_id: filename,
      filename: filename,
      file_path: filename,
      message: "Selected from embeddings"
    };
    setSelectedFile(fileLike);
  };

  const handleBatchInference = async (selectedModel: string, selectedDataset: string) => {
    if (selectedDataset === 'custom') return;
    
    setBatchInferenceStatus('running');
    console.log(`Starting batch inference for ${selectedModel} on ${selectedDataset} dataset`);
    
    try {
      // This will be implemented by AudioDatasetPanel to run inference on all files
      // For now, just set the status to indicate batch inference is requested
      setBatchInferenceStatus('done');
    } catch (error) {
      console.error('Batch inference failed:', error);
      setBatchInferenceStatus('idle');
    }
  };
  return (
<<<<<<< HEAD
    <div className="h-screen flex flex-col bg-background">
      {/* Top Navigation Bar */}
      <Toolbar
        apiData={apiData}
        setApiData={setApiData}
        selectedFile={selectedFile}
        uploadedFiles={uploadedFiles}
        onFileSelect={setSelectedFile}
        model={model}        // current model value
        setModel={setModel}
        dataset={dataset}
        setDataset={setDataset}
      />
      
      {/* Main Content Area */}
      <div className="flex-1 overflow-hidden">
        <PanelGroup direction="horizontal" className="h-full">
          {/* Left Panel: Embeddings & Scalar Plots */}
          <Panel defaultSize={25} minSize={20}>
            <EmbeddingPanel />
          </Panel>
          
          <PanelResizeHandle className="w-1 bg-border hover:bg-border/80 transition-colors" />
          
          {/* Center Panel: Audio Dataset Table */}
          <Panel defaultSize={50} minSize={30}>
            <PanelGroup direction="vertical">
              <Panel defaultSize={70} minSize={40}>
                <AudioDatasetPanel
                  apiData={apiData}
                  uploadedFiles={uploadedFiles}
                  selectedFile={selectedFile}
                  onFileSelect={setSelectedFile}
                  onUploadSuccess={handleUploadSuccess}
                  model={model}
                  dataset={dataset}
                />
              </Panel>
              
              <PanelResizeHandle className="h-1 bg-border hover:bg-border/80 transition-colors" />
              
              {/* Bottom Panel: Predictions */}
              <Panel defaultSize={30} minSize={20}>
                <PredictionPanel selectedFile={selectedFile}/>
              </Panel>
            </PanelGroup>
          </Panel>
          
          <PanelResizeHandle className="w-1 bg-border hover:bg-border/80 transition-colors" />
          
          {/* Right Panel: Audio Player & Label Editor */}
          <Panel defaultSize={25} minSize={20}>
            <DatapointEditorPanel selectedFile={selectedFile} />
          </Panel>
        </PanelGroup>
=======
    <EmbeddingProvider>
      <div className="h-screen flex flex-col bg-background">
        {/* Top Navigation Bar */}
        <Toolbar
          apiData={apiData}
          setApiData={setApiData}
          selectedFile={selectedFile}
          uploadedFiles={uploadedFiles}
          onFileSelect={setSelectedFile}
          model={model}        // current model value
          setModel={setModel}
          dataset={dataset}
          setDataset={setDataset}
          onBatchInference={handleBatchInference}
        />
        
        {/* Main Content Area */}
        <div className="flex-1 overflow-hidden">
          <PanelGroup direction="horizontal" className="h-full">
            {/* Left Panel: Embeddings & Scalar Plots */}
            <Panel defaultSize={25} minSize={20}>
              <EmbeddingPanel 
                model={model}
                dataset={dataset}
                availableFiles={availableFiles}
                selectedFile={selectedEmbeddingFile}
                onFileSelect={handleEmbeddingSelection}
              />
            </Panel>
            
            <PanelResizeHandle className="w-1 bg-border hover:bg-border/80 transition-colors" />
            
            {/* Center Panel: Audio Dataset Table */}
            <Panel defaultSize={50} minSize={30}>
              <PanelGroup direction="vertical">
                <Panel defaultSize={70} minSize={40}>
                  <AudioDatasetPanel
                    apiData={apiData}
                    uploadedFiles={uploadedFiles}
                    selectedFile={selectedFile}
                    onFileSelect={handleFileSelection}
                    onUploadSuccess={handleUploadSuccess}
                    model={model}
                    dataset={dataset}
                    batchInferenceStatus={batchInferenceStatus}
                    onBatchInferenceStart={() => setBatchInferenceStatus('running')}
                    onBatchInferenceComplete={() => setBatchInferenceStatus('done')}
                    onAvailableFilesChange={setAvailableFiles}
                  />
                </Panel>
                
                <PanelResizeHandle className="h-1 bg-border hover:bg-border/80 transition-colors" />
                
                {/* Bottom Panel: Predictions */}
                <Panel defaultSize={30} minSize={20}>
                  <PredictionPanel 
                    selectedFile={selectedFile}
                    selectedEmbeddingFile={selectedEmbeddingFile}
                    model={model}
                    dataset={dataset}
                  />
                </Panel>
              </PanelGroup>
            </Panel>
            
            <PanelResizeHandle className="w-1 bg-border hover:bg-border/80 transition-colors" />
            
            {/* Right Panel: Audio Player & Label Editor */}
            <Panel defaultSize={25} minSize={20}>
              <DatapointEditorPanel selectedFile={selectedFile} dataset={dataset} />
            </Panel>
          </PanelGroup>
        </div>
>>>>>>> b05b8bb7
      </div>
    </EmbeddingProvider>
  );
};<|MERGE_RESOLUTION|>--- conflicted
+++ resolved
@@ -79,63 +79,6 @@
     }
   };
   return (
-<<<<<<< HEAD
-    <div className="h-screen flex flex-col bg-background">
-      {/* Top Navigation Bar */}
-      <Toolbar
-        apiData={apiData}
-        setApiData={setApiData}
-        selectedFile={selectedFile}
-        uploadedFiles={uploadedFiles}
-        onFileSelect={setSelectedFile}
-        model={model}        // current model value
-        setModel={setModel}
-        dataset={dataset}
-        setDataset={setDataset}
-      />
-      
-      {/* Main Content Area */}
-      <div className="flex-1 overflow-hidden">
-        <PanelGroup direction="horizontal" className="h-full">
-          {/* Left Panel: Embeddings & Scalar Plots */}
-          <Panel defaultSize={25} minSize={20}>
-            <EmbeddingPanel />
-          </Panel>
-          
-          <PanelResizeHandle className="w-1 bg-border hover:bg-border/80 transition-colors" />
-          
-          {/* Center Panel: Audio Dataset Table */}
-          <Panel defaultSize={50} minSize={30}>
-            <PanelGroup direction="vertical">
-              <Panel defaultSize={70} minSize={40}>
-                <AudioDatasetPanel
-                  apiData={apiData}
-                  uploadedFiles={uploadedFiles}
-                  selectedFile={selectedFile}
-                  onFileSelect={setSelectedFile}
-                  onUploadSuccess={handleUploadSuccess}
-                  model={model}
-                  dataset={dataset}
-                />
-              </Panel>
-              
-              <PanelResizeHandle className="h-1 bg-border hover:bg-border/80 transition-colors" />
-              
-              {/* Bottom Panel: Predictions */}
-              <Panel defaultSize={30} minSize={20}>
-                <PredictionPanel selectedFile={selectedFile}/>
-              </Panel>
-            </PanelGroup>
-          </Panel>
-          
-          <PanelResizeHandle className="w-1 bg-border hover:bg-border/80 transition-colors" />
-          
-          {/* Right Panel: Audio Player & Label Editor */}
-          <Panel defaultSize={25} minSize={20}>
-            <DatapointEditorPanel selectedFile={selectedFile} />
-          </Panel>
-        </PanelGroup>
-=======
     <EmbeddingProvider>
       <div className="h-screen flex flex-col bg-background">
         {/* Top Navigation Bar */}
@@ -209,7 +152,6 @@
             </Panel>
           </PanelGroup>
         </div>
->>>>>>> b05b8bb7
       </div>
     </EmbeddingProvider>
   );
