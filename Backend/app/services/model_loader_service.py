--- conflicted
+++ resolved
@@ -37,11 +37,7 @@
 
 def transcribe_whisper_large(audio_file_path="sample1.wav"):
     model_id = "openai/whisper-large-v3"
-<<<<<<< HEAD
-    return transcribe_whisper(model_id, "sample2.mp3")
-=======
     return transcribe_whisper(model_id, audio_file_path)
->>>>>>> ac47847d
 
 def transcribe_whisper_base(audio_file_path="sample1.wav"):
     model_id = "openai/whisper-base"
