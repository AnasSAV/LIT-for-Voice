--- conflicted
+++ resolved
@@ -289,7 +289,6 @@
         raise ValueError(f"Unsupported reduction method: {method}")
     
     reduced = reducer.fit_transform(X)
-<<<<<<< HEAD
     return reduced
 
 
@@ -386,8 +385,3 @@
             flattened_features[key] = value
     
     return flattened_features
-
-
-=======
-    return reduced
->>>>>>> 0662d6ba
