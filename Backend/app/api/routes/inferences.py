from fastapi import APIRouter, HTTPException, Body, Request
import inspect
import asyncio
import logging
import hashlib
import difflib
import re
import string
from pathlib import Path
from typing import Optional
import numpy as np
import pandas as pd
from app.services.model_loader_service import (
    transcribe_whisper_base,
    transcribe_whisper_large,
    wave2vec,
    extract_whisper_embeddings,
    extract_wav2vec2_embeddings,
    reduce_dimensions,
    predict_emotion_wave2vec,
    extract_audio_frequency_features,
    transcribe_whisper_with_attention,
    predict_emotion_wave2vec_with_attention,
)
from app.services.dataset_service import resolve_file
from app.core.redis import get_result, cache_result

router = APIRouter()

# Define paths
DATA_DIR = Path(__file__).resolve().parents[3] / "data"
UPLOAD_DIR = Path("uploads")

# Dataset directories
DATASET_DIRS = {
    "common-voice": DATA_DIR / "common_voice_valid_dev",
    "ravdess": DATA_DIR / "ravdess_subset",
}
logger = logging.getLogger(__name__)


def get_session_id(request: Request) -> Optional[str]:
    """Extract session ID from request (optional for backwards compatibility)"""
    return getattr(request.state, 'sid', None)


MODEL_FUNCTIONS = {
    "whisper-base": transcribe_whisper_base,
    "whisper-large": transcribe_whisper_large,
    "wav2vec2": wave2vec,
}


@router.post("/inferences/run")
async def run_inference_endpoint(
    http_request: Request,
    request: dict = Body(..., example={
        "model": "whisper-base",
        "file_path": "/path/to/audio.wav",
        "dataset": "common-voice", 
        "dataset_file": "sample-001.mp3"
    })
):
    # Extract parameters from request body
    model = request.get("model")
    file_path = request.get("file_path")
    dataset = request.get("dataset")
    dataset_file = request.get("dataset_file")
    
    if not model:
        raise HTTPException(status_code=400, detail="Model is required")
    
    session_id = get_session_id(http_request)
    return await run_inference(model, file_path, dataset, dataset_file, session_id)


@router.post("/inferences/batch-check")
async def check_batch_cache(
    http_request: Request,
    request: dict = Body(..., example={
        "model": "whisper-base",
        "dataset": "common-voice",
        "files": ["sample-001.mp3", "sample-002.mp3"]
    })
):
    """Check which files in a batch already have cached predictions"""
    model = request.get("model")
    dataset = request.get("dataset") 
    files = request.get("files", [])
    
    if not model or not dataset:
        raise HTTPException(status_code=400, detail="Model and dataset are required")
    
    session_id = get_session_id(http_request)
    
    cached_results = {}
    missing_files = []
    
    for filename in files:
        try:
            # Resolve the file path
            resolved_path = resolve_file(dataset, filename, session_id)
            
            # Create cache key
            file_content_hash = hashlib.md5(str(resolved_path).encode()).hexdigest()
            cache_key = f"{model}_{file_content_hash}"
            
            # Check cache
            cached_result = await get_result(model, cache_key)
            if cached_result is not None:
                cached_results[filename] = cached_result.get("prediction", cached_result)
            else:
                missing_files.append(filename)
                
        except (FileNotFoundError, ValueError):
            # File doesn't exist or invalid dataset
            missing_files.append(filename)
    
    return {
        "cached_results": cached_results,
        "missing_files": missing_files,
        "cache_hit_rate": len(cached_results) / len(files) if files else 0
    }


async def run_inference(
    model: str,
    file_path: Optional[str] = None,
    dataset: Optional[str] = None,
    dataset_file: Optional[str] = None,
    session_id: Optional[str] = None,
):
    """Internal function for running inference - can be called directly or via HTTP endpoint"""
    logger.info(
        "inferences.run model=%s file_path=%s dataset=%s dataset_file=%s session_id=%s",
        model,
        file_path,
        dataset,
        dataset_file,
        session_id,
    )

    func = MODEL_FUNCTIONS.get(model)
    if not func:
        raise HTTPException(status_code=400, detail=f"Invalid model: {model}")

    resolved_path: Optional[Path] = None

    if file_path:
        resolved_path = Path(file_path)
    elif dataset and dataset_file:
        try:
            # Resolve using service (enforces allowed datasets and basename-only)
            resolved_path = resolve_file(dataset, dataset_file, session_id)
        except FileNotFoundError as e:
            raise HTTPException(status_code=404, detail=str(e))
        except ValueError as e:
            # Unknown dataset or other
            raise HTTPException(status_code=404, detail=str(e))
    else:
        raise HTTPException(
            status_code=400,
            detail="Missing audio reference. Provide either 'file_path' or 'dataset' + 'dataset_file'.",
        )

    if not resolved_path.exists():
        raise HTTPException(status_code=404, detail=f"Audio file not found: {resolved_path}")

    # Create cache key based on model and file path
    file_content_hash = hashlib.md5(str(resolved_path).encode()).hexdigest()
    cache_key = f"{model}_{file_content_hash}"
    
    # Check if result is cached
    cached_result = await get_result(model, cache_key)
    if cached_result is not None:
        logger.info(f"Returning cached result for {resolved_path}")
        return cached_result.get("prediction", cached_result)

    # Detect if function is async or sync and call appropriately
    if inspect.iscoroutinefunction(func):
        prediction = await func(str(resolved_path))
    else:
        prediction = await asyncio.to_thread(func, str(resolved_path))

    # Cache the result for future use (6 hours TTL)
    await cache_result(model, cache_key, {"prediction": prediction}, ttl=6*60*60)
    logger.info(f"Cached prediction for {resolved_path}")

    return prediction


@router.post("/inferences/whisper-batch")
async def batch_whisper_analysis(request: Request):
    """
    Get batch whisper transcripts from cache and analyze common terms
    """
    try:
        body = await request.json()
        filenames = body.get("filenames", [])
        model = body.get("model", "whisper-base")
        dataset = body.get("dataset")
        
        logger.info(f"batch_whisper_analysis called with: filenames={len(filenames)} files, dataset={dataset}, model={model}")
        
        if not filenames:
            raise HTTPException(status_code=400, detail="No filenames provided")
        
        if len(filenames) > 50:  # Limit batch size
            raise HTTPException(status_code=400, detail="Too many files. Maximum 50 files per batch.")
        
        # Process each file - try to get from cache first
        individual_transcripts = []
        all_words = []
        cached_count = 0
        missing_count = 0
        
        session_id = get_session_id(request)
        
        for filename in filenames:
            try:
                # Get file path and create cache key
                if dataset:
                    file_path = resolve_file(dataset, filename, session_id)
                else:
                    file_path = UPLOAD_DIR / filename
                    if not file_path.exists():
                        print(f"Warning: File not found: {file_path}")
                        missing_count += 1
                        continue
                
                # Create cache key (same as used in regular inference)
                file_content_hash = hashlib.md5(str(file_path).encode()).hexdigest()
                cache_key = f"{model}_{file_content_hash}"
                
                # Try to get from cache first
                cached_result = await get_result(model, cache_key)
                
                # If not found and this is a custom dataset with session mismatch, try alternative cache keys
                if cached_result is None and dataset and dataset.startswith('custom:'):
                    from app.services.custom_dataset_service import parse_custom_dataset_name
                    try:
                        session_id_from_name, dataset_name = parse_custom_dataset_name(dataset)
                        if session_id_from_name != session_id:
                            # Try cache key with the original session ID path
                            from app.services.custom_dataset_service import get_custom_dataset_manager
                            original_manager = get_custom_dataset_manager(session_id_from_name)
                            original_file_path = original_manager.resolve_file_path(dataset_name, filename)
                            original_hash = hashlib.md5(str(original_file_path).encode()).hexdigest()
                            original_cache_key = f"{model}_{original_hash}"
                            cached_result = await get_result(model, original_cache_key)
                            if cached_result is not None:
                                logger.info(f"Found cached result using original session path for {filename}")
                    except Exception as e:
                        logger.warning(f"Could not try alternative cache key for {filename}: {e}")
                
                transcript = None
                if cached_result is not None:
                    # Extract transcript from cached result
                    if isinstance(cached_result, dict):
                        transcript = cached_result.get("prediction", cached_result.get("transcript"))
                    else:
                        transcript = cached_result
                    cached_count += 1
                    logger.info(f"Using cached transcript for {filename}")
                else:
                    # Not in cache - run inference to generate transcript
                    logger.info(f"No cached transcript found for {filename}, running inference...")
                    try:
                        # Run inference to generate transcript
                        inference_result = await run_inference(model, None, dataset, filename, session_id)
                        
                        if inference_result and isinstance(inference_result, dict):
                            transcript = inference_result.get("prediction", inference_result.get("transcript"))
                            if transcript:
                                logger.info(f"Generated and cached transcript for {filename}")
                                # The transcript is automatically cached by run_inference
                            else:
                                logger.warning(f"No transcript in inference result for {filename}")
                                missing_count += 1
                                continue
                        elif isinstance(inference_result, str):
                            transcript = inference_result
                            logger.info(f"Generated transcript for {filename}")
                        else:
                            logger.warning(f"Invalid inference result for {filename}: {type(inference_result)}")
                            missing_count += 1
                            continue
                            
                    except Exception as inference_error:
                        logger.error(f"Failed to run inference for {filename}: {inference_error}")
                        missing_count += 1
                        continue
                
                if transcript:
                    # Clean and tokenize transcript
                    words = transcript.lower().split()
                    # Remove common stop words and punctuation
                    stop_words = {'the', 'a', 'an', 'and', 'or', 'but', 'in', 'on', 'at', 'to', 'for', 'of', 'with', 'by', 'is', 'are', 'was', 'were', 'be', 'been', 'being', 'have', 'has', 'had', 'do', 'does', 'did', 'will', 'would', 'could', 'should', 'may', 'might', 'can', 'this', 'that', 'these', 'those', 'i', 'you', 'he', 'she', 'it', 'we', 'they', 'me', 'him', 'her', 'us', 'them'}
                    filtered_words = [word.strip('.,!?";:()[]{}').lower() for word in words if word.strip('.,!?";:()[]{}').lower() not in stop_words and len(word.strip('.,!?";:()[]{}')) > 2]
                    
                    individual_transcripts.append({
                        "filename": filename,
                        "transcript": transcript,
                        "word_count": len(words)
                    })
                    
                    all_words.extend(filtered_words)
                    
            except Exception as file_error:
                print(f"Error processing {filename}: {file_error}")
                missing_count += 1
                continue
        
        logger.info(f"Successfully processed {len(individual_transcripts)} files out of {len(filenames)} (cached: {cached_count}, generated: {len(individual_transcripts) - cached_count}, failed: {missing_count})")
        if not individual_transcripts:
            raise HTTPException(status_code=404, detail=f"Could not process any of the selected files. Failed to generate transcripts for {missing_count} files.")
        
        # Calculate word frequency
        from collections import Counter
        word_counts = Counter(all_words)
        total_words = len(all_words)
        
        # Get top terms with percentages
        common_terms = []
        for word, count in word_counts.most_common(10):  # Get top 10, frontend will show top 5
            percentage = (count / total_words) * 100
            common_terms.append({
                "term": word,
                "count": count,
                "percentage": percentage
            })
        
        return {
            "common_terms": common_terms,
            "individual_transcripts": individual_transcripts,
            "summary": {
                "total_files": len(individual_transcripts),
                "total_words": total_words,
                "unique_words": len(word_counts),
                "avg_words_per_file": sum(t["word_count"] for t in individual_transcripts) / len(individual_transcripts)
            },
            "cache_info": {
                "cached_count": cached_count,
                "missing_count": missing_count,
                "cache_hit_rate": cached_count / len(filenames) if filenames else 0
            }
        }
        
    except HTTPException:
        raise
    except Exception as e:
        print(f"Error in batch whisper analysis: {e}")
        raise HTTPException(status_code=500, detail=f"Batch analysis failed: {str(e)}")


@router.post("/inferences/whisper-accuracy")
async def get_whisper_accuracy(request: Request):
    """
    Get whisper prediction from cache and compare with ground truth
    """
    try:
        body = await request.json()
        model = body.get("model", "whisper-base")
        dataset = body.get("dataset")
        dataset_file = body.get("dataset_file")
        file_path = body.get("file_path")
        
        if not dataset_file and not file_path:
            raise HTTPException(status_code=400, detail="Either dataset_file or file_path must be provided")
        
        session_id = get_session_id(request)
        
        # Get file path
        if file_path:
            resolved_path = Path(file_path)
        else:
            resolved_path = resolve_file(dataset, dataset_file, session_id)
        
        if not resolved_path.exists():
            raise HTTPException(status_code=404, detail="Audio file not found")
        
        # Create cache key and get cached prediction
        file_content_hash = hashlib.md5(str(resolved_path).encode()).hexdigest()
        cache_key = f"{model}_{file_content_hash}"
        
        cached_result = await get_result(model, cache_key)
        
        print(f"DEBUG: Looking for cache key: {cache_key}")
        print(f"DEBUG: Cached result found: {cached_result is not None}")
        
        if cached_result is None:
            # If not cached, run inference first
            print(f"DEBUG: No cached result found, running inference for {dataset_file}")
            try:
                # Run inference to get the prediction and cache it
                if dataset and dataset_file:
                    inference_result = await run_inference(model, None, dataset, dataset_file, session_id)
                else:
                    inference_result = await run_inference(model, str(resolved_path), None, None, session_id)
                
                # Now try to get the cached result again
                cached_result = await get_result(model, cache_key)
                if cached_result is None:
                    # If still not cached, use the inference result directly
                    cached_result = {"prediction": inference_result}
            except Exception as e:
                print(f"DEBUG: Failed to run inference: {e}")
                raise HTTPException(status_code=500, detail=f"Failed to run inference for {dataset_file}: {str(e)}")
        
        # Extract transcript from cached result
        if isinstance(cached_result, dict):
            predicted_transcript = cached_result.get("prediction", cached_result.get("transcript", ""))
        else:
            predicted_transcript = str(cached_result)
        
        # Get ground truth from dataset metadata
        ground_truth = ""
        if dataset and dataset_file:
            # Load dataset metadata
            if dataset == "common-voice":
                metadata_path = DATA_DIR / "common_voice_valid_dev" / "common_voice_valid_data_metadata.csv"
            elif dataset == "ravdess":
                metadata_path = DATA_DIR / "ravdess_subset" / "ravdess_subset_metadata.csv"
            elif dataset.startswith("custom:"):
                # For custom datasets, ground truth is not available - skip ground truth extraction
                ground_truth = ""
                metadata_path = None
            else:
                raise HTTPException(status_code=400, detail=f"Unknown dataset: {dataset}")
            
            if metadata_path and metadata_path.exists():
                df = pd.read_csv(metadata_path)
                # Find the row for this file
                # Try both with and without path prefix
                file_rows = df[df['filename'] == dataset_file]
                if file_rows.empty:
                    # Try with path prefix for common-voice
                    if dataset == "common-voice":
                        file_rows = df[df['filename'] == f"cv-valid-dev/{dataset_file}"]
                
                if not file_rows.empty:
                    # Try different column names for transcript/text
                    if dataset == "common-voice":
                        # For common-voice, use 'text' column
                        for col in ['text', 'transcript', 'sentence', 'label']:
                            if col in df.columns:
                                ground_truth = str(file_rows.iloc[0][col])
                                break
                    elif dataset == "ravdess":
                        # For RAVDESS, use 'statement' column
                        for col in ['statement', 'text', 'transcript', 'sentence']:
                            if col in df.columns:
                                ground_truth = str(file_rows.iloc[0][col])
                                break
        
        # If ground truth is not available, we'll return None for metrics but still provide the prediction
        has_ground_truth = bool(ground_truth)
        if not ground_truth:
            print(f"DEBUG: No ground truth found for dataset: {dataset}, file: {dataset_file}. Continuing without accuracy metrics.")
        
        # Calculate accuracy metrics
        def calculate_accuracy(predicted, ground_truth):
            # Clean and normalize both strings
            def clean_text(text):
                # Convert to lowercase
                text = text.lower()
                # Remove punctuation
                text = text.translate(str.maketrans('', '', string.punctuation))
                # Remove extra whitespace and normalize
                text = re.sub(r'\s+', ' ', text).strip()
                return text
            
            pred_clean = clean_text(predicted)
            truth_clean = clean_text(ground_truth)
            
            print(f"DEBUG: Predicted clean: '{pred_clean}'")
            print(f"DEBUG: Truth clean: '{truth_clean}'")
            
            # Split into words for word-based metrics
            pred_words = pred_clean.split()
            truth_words = truth_clean.split()
            
            # Character-based similarity (after cleaning)
            char_similarity = difflib.SequenceMatcher(None, pred_clean, truth_clean).ratio()
            
            # Word-based similarity (after cleaning)
            word_similarity = difflib.SequenceMatcher(None, pred_words, truth_words).ratio()
            
            # Exact match accuracy
            exact_match = 1.0 if pred_clean == truth_clean else 0.0
            
            # Levenshtein distance (character-level)
            def levenshtein_distance(s1, s2):
                if len(s1) < len(s2):
                    return levenshtein_distance(s2, s1)
                if len(s2) == 0:
                    return len(s1)
                
                previous_row = list(range(len(s2) + 1))
                for i, c1 in enumerate(s1):
                    current_row = [i + 1]
                    for j, c2 in enumerate(s2):
                        insertions = previous_row[j + 1] + 1
                        deletions = current_row[j] + 1
                        substitutions = previous_row[j] + (c1 != c2)
                        current_row.append(min(insertions, deletions, substitutions))
                    previous_row = current_row
                
                return previous_row[-1]
            
            lev_dist = levenshtein_distance(pred_clean, truth_clean)
            
            # Word Error Rate (WER) - standard ASR metric
            def calculate_wer(predicted_words, reference_words):
                # This is a simplified WER calculation using edit distance on word level
                if len(reference_words) == 0:
                    return 1.0 if len(predicted_words) > 0 else 0.0
                
                # Calculate word-level edit distance
                word_lev_dist = levenshtein_distance(predicted_words, reference_words)
                wer = word_lev_dist / len(reference_words)
                return min(wer, 1.0)  # Cap at 1.0
            
            # Character Error Rate (CER)
            def calculate_cer(predicted_chars, reference_chars):
                if len(reference_chars) == 0:
                    return 1.0 if len(predicted_chars) > 0 else 0.0
                
                char_lev_dist = levenshtein_distance(predicted_chars, reference_chars)
                cer = char_lev_dist / len(reference_chars)
                return min(cer, 1.0)  # Cap at 1.0
            
            wer = calculate_wer(pred_words, truth_words)
            cer = calculate_cer(pred_clean, truth_clean)
            
            # Overall accuracy based on word similarity (most intuitive)
            accuracy_percentage = word_similarity * 100
            
            return {
                "accuracy_percentage": accuracy_percentage,
                "word_error_rate": wer,
                "character_error_rate": cer,
                "levenshtein_distance": lev_dist,
                "exact_match": exact_match,
                "character_similarity": char_similarity * 100,
                "word_count_predicted": len(pred_words),
                "word_count_truth": len(truth_words)
            }
        
        # Calculate accuracy metrics only if ground truth is available
        if has_ground_truth:
            accuracy_metrics = calculate_accuracy(predicted_transcript, ground_truth)
            return {
                "predicted_transcript": predicted_transcript,
                "ground_truth": ground_truth,
                **accuracy_metrics
            }
        else:
            # Return just the prediction without ground truth metrics
            return {
                "predicted_transcript": predicted_transcript,
                "ground_truth": "",
                "accuracy_percentage": None,
                "word_error_rate": None,
                "character_error_rate": None,
                "levenshtein_distance": None,
                "exact_match": None,
                "character_similarity": None,
                "word_count_predicted": len(predicted_transcript.split()) if predicted_transcript else 0,
                "word_count_truth": 0
            }
        
    except HTTPException:
        raise
    except Exception as e:
        print(f"Error in whisper accuracy calculation: {e}")
        raise HTTPException(status_code=500, detail=f"Accuracy calculation failed: {str(e)}")


@router.post("/inferences/wav2vec2-batch")
async def batch_wav2vec2_prediction(request: Request):
    """
    Get batch wav2vec2 predictions for multiple files and calculate aggregated probabilities.
    Uses cached results when available, only runs model for uncached files.
    """
    try:
        body = await request.json()
        filenames = body.get("filenames", [])
        dataset = body.get("dataset")
        
        if not filenames:
            raise HTTPException(status_code=400, detail="No filenames provided")
        
        if len(filenames) > 50:  # Limit batch size
            raise HTTPException(status_code=400, detail="Too many files. Maximum 50 files per batch.")
        
        session_id = get_session_id(request)
        
        # Process each file
        individual_predictions = []
        predicted_emotions = []  # Store just the predicted emotions for distribution
        cache_stats = {"hits": 0, "misses": 0}
        
        for filename in filenames:
            try:
                # Resolve file path
                if dataset:
                    file_path = resolve_file(dataset, filename, session_id)
                else:
                    file_path = UPLOAD_DIR / filename
                    if not file_path.exists():
                        print(f"Warning: File not found: {file_path}")
                        continue
                
                # Create cache key
                file_content_hash = hashlib.md5(str(file_path).encode()).hexdigest()
                cache_key = f"wav2vec2_detailed_{file_content_hash}"
                
                # Check cache first
                cached_result = await get_result("wav2vec2", cache_key)
                if cached_result is not None:
                    # Use cached result
                    result = cached_result.get("prediction", cached_result)
                    cache_stats["hits"] += 1
                    logger.debug(f"Using cached wav2vec2 result for {filename}")
                else:
                    # Run model and cache result
                    result = await asyncio.to_thread(predict_emotion_wave2vec, str(file_path))
                    await cache_result("wav2vec2", cache_key, {"prediction": result}, ttl=6*60*60)
                    cache_stats["misses"] += 1
                    logger.debug(f"Generated and cached wav2vec2 result for {filename}")
                
                individual_predictions.append({
                    "filename": filename,
                    "predicted_emotion": result["predicted_emotion"],
                    "probabilities": result["probabilities"], 
                    "confidence": result["confidence"]
                })
                
                # Store the predicted emotion for distribution calculation
                predicted_emotions.append(result["predicted_emotion"])
                    
            except Exception as file_error:
                print(f"Error processing {filename}: {file_error}")
                continue
        
        if not individual_predictions:
            raise HTTPException(status_code=404, detail="No valid files could be processed")
        
        # Calculate emotion distribution (percentage of files predicted as each emotion)
        emotion_counts = {}
        for emotion in predicted_emotions:
            emotion_counts[emotion] = emotion_counts.get(emotion, 0) + 1
        
        total_files = len(predicted_emotions)
        emotion_distribution = {}
        for emotion, count in emotion_counts.items():
            emotion_distribution[emotion] = count / total_files
        
        # Find dominant emotion (most frequent prediction)
        dominant_emotion = max(emotion_counts.items(), key=lambda x: x[1])
        
        return {
            "emotion_distribution": emotion_distribution,  # Percentage of files predicted as each emotion
            "emotion_counts": emotion_counts,  # Raw counts
            "individual_predictions": individual_predictions,
            "summary": {
                "total_files": total_files,
                "dominant_emotion": dominant_emotion[0],
                "dominant_count": dominant_emotion[1],
                "dominant_percentage": dominant_emotion[1] / total_files
            },
            "cache_info": {
                "cached_count": cache_stats["hits"],
                "missing_count": cache_stats["misses"],
                "cache_hit_rate": cache_stats["hits"] / (cache_stats["hits"] + cache_stats["misses"]) if (cache_stats["hits"] + cache_stats["misses"]) > 0 else 0
            }
        }
        
    except HTTPException:
        raise
    except Exception as e:
        print(f"Error in batch wav2vec2 prediction: {e}")
        raise HTTPException(status_code=500, detail=f"Batch prediction failed: {str(e)}")


@router.post("/inferences/wav2vec2-detailed")
async def get_wav2vec2_detailed_prediction(
    http_request: Request,
    request: dict = Body(..., example={
        "file_path": "/path/to/audio.wav",
        "dataset": "common-voice", 
        "dataset_file": "sample-001.mp3",
        "include_attention": True
    })
):
<<<<<<< HEAD
    """Get detailed wav2vec2 prediction with probabilities for all emotions and ground truth if available"""
=======
    """Get detailed wav2vec2 prediction with probabilities for all emotions and optionally attention weights"""
>>>>>>> 2ed6501c
    file_path = request.get("file_path")
    dataset = request.get("dataset")
    dataset_file = request.get("dataset_file")
    include_attention = request.get("include_attention", True)  # Default to True for attention extraction
    
    session_id = get_session_id(http_request)
    
    # Resolve file path
    resolved_path = None
    if file_path:
        resolved_path = Path(file_path)
    elif dataset and dataset_file:
        try:
            resolved_path = resolve_file(dataset, dataset_file, session_id)
        except (FileNotFoundError, ValueError) as e:
            raise HTTPException(status_code=404, detail=str(e))
    else:
        raise HTTPException(
            status_code=400,
            detail="Missing audio reference. Provide either 'file_path' or 'dataset' + 'dataset_file'."
        )
    
    if not resolved_path.exists():
        raise HTTPException(status_code=404, detail=f"Audio file not found: {resolved_path}")
    
    # Create cache key for detailed predictions (v3 after fixing attention extraction)
    file_content_hash = hashlib.md5(str(resolved_path).encode()).hexdigest()
    cache_key = f"wav2vec2_detailed_attention_v3_{file_content_hash}"
    
    # Check if result is cached
    cached_result = await get_result("wav2vec2", cache_key)
    if cached_result is not None:
        logger.info(f"Returning cached detailed wav2vec2 result for {resolved_path}")
        cached_prediction = cached_result.get("prediction", cached_result)
        # Debug: Check if cached result has attention
        cached_has_attention = cached_prediction.get("attention") is not None if isinstance(cached_prediction, dict) else False
        cached_layers = len(cached_prediction.get("attention", [])) if cached_has_attention else 0
        logger.info(f"Cached wav2vec2 result has attention: {cached_has_attention}, layers: {cached_layers}")
        return cached_prediction
    
    # Get detailed prediction with probabilities and attention (always include attention)
    try:
        detailed_result = await asyncio.to_thread(predict_emotion_wave2vec_with_attention, str(resolved_path))
        
        # Try to get ground truth emotion if we have dataset information
        ground_truth_emotion = ""
        if dataset and dataset_file:
            # Only try to get emotion ground truth from RAVDESS dataset
            if dataset == "ravdess":
                metadata_path = DATA_DIR / "ravdess_subset" / "ravdess_subset_metadata.csv"
                if metadata_path.exists():
                    df = pd.read_csv(metadata_path)
                    file_rows = df[df['filename'] == dataset_file]
                    if not file_rows.empty:
                        # Try different column names for emotion
                        for col in ['emotion', 'label', 'category']:
                            if col in df.columns:
                                ground_truth_emotion = str(file_rows.iloc[0][col])
                                break
        
        # Add ground truth to the result if available
        if ground_truth_emotion:
            detailed_result["ground_truth_emotion"] = ground_truth_emotion
        else:
            detailed_result["ground_truth_emotion"] = None
        
        # Cache the detailed result
        await cache_result("wav2vec2", cache_key, {"prediction": detailed_result}, ttl=6*60*60)
        logger.info(f"Cached detailed wav2vec2 prediction for {resolved_path}")
        
        # Debug: Log if attention data is present
        has_attention = detailed_result.get("attention") is not None
        logger.info(f"Wav2Vec2 result has attention data: {has_attention}")
        if has_attention:
            attention_shape = f"layers: {len(detailed_result['attention'])}"
            logger.info(f"Attention shape: {attention_shape}")
        
        return detailed_result
        
    except Exception as e:
        logger.error(f"Error getting detailed wav2vec2 prediction: {str(e)}")
        import traceback
        logger.error(f"Full traceback: {traceback.format_exc()}")
        
        # Return a fallback response instead of raising 500 error
        fallback_result = {
            "predicted_emotion": "unknown",
            "probabilities": {"unknown": 1.0},
            "confidence": 0.0,
            "attention": None,
            "error": str(e),
            "fallback": True
        }
        logger.info("Returning fallback result for wav2vec2 prediction")
        return fallback_result


@router.post("/inferences/embeddings")
async def extract_embeddings_endpoint(
    http_request: Request,
    request: dict = Body(..., example={
        "model": "whisper-base",
        "dataset": "common-voice",
        "files": ["sample-001.mp3", "sample-002.mp3"],
        "reduction_method": "pca",
        "n_components": 3
    })
):
    """Extract embeddings from multiple audio files and optionally reduce dimensions"""
    model = request.get("model")
    dataset = request.get("dataset")
    files = request.get("files", [])
    reduction_method = request.get("reduction_method", "pca")
    n_components = request.get("n_components", 3)
    
    if not model or not dataset or not files:
        raise HTTPException(status_code=400, detail="Model, dataset, and files are required")
    
    session_id = get_session_id(http_request)
    logger.info(f"Extracting embeddings for {len(files)} files with model {model}")
    
    embeddings_data = []
    embeddings_list = []
    
    for filename in files:
        try:
            # Resolve the file path
            resolved_path = resolve_file(dataset, filename, session_id)
            
            # Create cache key for embeddings
            file_content_hash = hashlib.md5(str(resolved_path).encode()).hexdigest()
            cache_key = f"{model}_embeddings_{file_content_hash}"
            
            # Check if embeddings are cached
            cached_embeddings = await get_result(model, cache_key)
            
            if cached_embeddings is not None:
                embedding = cached_embeddings.get("embedding")
                logger.info(f"Using cached embeddings for {filename}")
            else:
                # Extract embeddings based on model type
                if model.startswith("whisper"):
                    model_size = "base" if "base" in model else "large"
                    embedding = await asyncio.to_thread(extract_whisper_embeddings, str(resolved_path), model_size)
                elif model == "wav2vec2":
                    embedding = await asyncio.to_thread(extract_wav2vec2_embeddings, str(resolved_path))
                else:
                    raise HTTPException(status_code=400, detail=f"Embedding extraction not supported for model: {model}")
                
                # Cache the embeddings (24 hours TTL since embeddings don't change)
                await cache_result(model, cache_key, {"embedding": embedding.tolist()}, ttl=24*60*60)
                logger.info(f"Cached embeddings for {filename}")
            
            # Convert back to numpy array if it was cached as list
            if isinstance(embedding, list):
                embedding = np.array(embedding)
            
            embeddings_data.append({
                "filename": filename,
                "embedding": embedding.tolist(),
                "embedding_dim": len(embedding)
            })
            embeddings_list.append(embedding)
            
        except (FileNotFoundError, ValueError) as e:
            logger.warning(f"Skipping {filename}: {str(e)}")
            continue
        except Exception as e:
            logger.error(f"Error extracting embeddings for {filename}: {str(e)}")
            continue
    
    if not embeddings_list:
        raise HTTPException(status_code=400, detail="No valid embeddings could be extracted")
    
    logger.info(f"Successfully extracted embeddings for {len(embeddings_list)} files")
    
    # Perform dimensionality reduction if requested
    reduced_embeddings = None
    if reduction_method and len(embeddings_list) > 1:
        try:
            reduced_embeddings = await asyncio.to_thread(
                reduce_dimensions, embeddings_list, reduction_method, n_components
            )
            logger.info(f"Reduced {len(embeddings_list)} embeddings from {embeddings_list[0].shape[0]}D to {n_components}D using {reduction_method}")
        except Exception as e:
            logger.warning(f"Dimensionality reduction failed: {str(e)}")
            # Return error details for debugging
            response_error = {
                "error": f"Dimensionality reduction failed: {str(e)}",
                "embeddings_count": len(embeddings_list),
                "embedding_dimension": embeddings_list[0].shape[0] if embeddings_list else 0
            }
            raise HTTPException(status_code=500, detail=response_error)
    
    # Prepare response
    response = {
        "model": model,
        "dataset": dataset,
        "reduction_method": reduction_method,
        "n_components": n_components,
        "embeddings": embeddings_data,
        "total_files": len(embeddings_data),
        "original_dimension": embeddings_list[0].shape[0] if embeddings_list else 0
    }
    
    if reduced_embeddings is not None:
        response["reduced_embeddings"] = [
            {
                "filename": embeddings_data[i]["filename"],
                "coordinates": reduced_embeddings[i].tolist()
            }
            for i in range(len(reduced_embeddings))
        ]
    
    return response


@router.post("/inferences/embeddings/single")
async def extract_single_embedding_endpoint(
    http_request: Request,
    request: dict = Body(..., example={
        "model": "whisper-base",
        "file_path": "/path/to/audio.wav",
        "dataset": "common-voice",
        "dataset_file": "sample-001.mp3"
    })
):
    """Extract embeddings from a single audio file"""
    model = request.get("model")
    file_path = request.get("file_path")
    dataset = request.get("dataset")
    dataset_file = request.get("dataset_file")
    
    if not model:
        raise HTTPException(status_code=400, detail="Model is required")
    
    session_id = get_session_id(http_request)
    
    # Resolve file path
    resolved_path = None
    if file_path:
        resolved_path = Path(file_path)
    elif dataset and dataset_file:
        try:
            resolved_path = resolve_file(dataset, dataset_file, session_id)
        except (FileNotFoundError, ValueError) as e:
            raise HTTPException(status_code=404, detail=str(e))
    else:
        raise HTTPException(
            status_code=400,
            detail="Missing audio reference. Provide either 'file_path' or 'dataset' + 'dataset_file'."
        )
    
    if not resolved_path.exists():
        raise HTTPException(status_code=404, detail=f"Audio file not found: {resolved_path}")
    
    # Create cache key for embeddings
    file_content_hash = hashlib.md5(str(resolved_path).encode()).hexdigest()
    cache_key = f"{model}_embeddings_{file_content_hash}"
    
    # Check if embeddings are cached
    cached_embeddings = await get_result(model, cache_key)
    
    if cached_embeddings is not None:
        embedding = cached_embeddings.get("embedding")
        logger.info(f"Using cached embeddings for {resolved_path}")
    else:
        # Extract embeddings based on model type
        if model.startswith("whisper"):
            model_size = "base" if "base" in model else "large"
            embedding = await asyncio.to_thread(extract_whisper_embeddings, str(resolved_path), model_size)
        elif model == "wav2vec2":
            embedding = await asyncio.to_thread(extract_wav2vec2_embeddings, str(resolved_path))
        else:
            raise HTTPException(status_code=400, detail=f"Embedding extraction not supported for model: {model}")
        
        # Cache the embeddings (24 hours TTL)
        await cache_result(model, cache_key, {"embedding": embedding.tolist()}, ttl=24*60*60)
        logger.info(f"Cached embeddings for {resolved_path}")
    
    # Convert back to numpy array if it was cached as list
    if isinstance(embedding, list):
        embedding = np.array(embedding)
    
@router.post("/inferences/audio-frequency-batch")
async def batch_audio_frequency_analysis(request: Request):
    """
    Extract frequency-domain audio features for multiple files for analysis.
    This provides detailed spectral analysis for both whisper and wav2vec2 models.
    """
    try:
        body = await request.json()
        filenames = body.get("filenames", [])
        dataset = body.get("dataset")
        model = body.get("model", "whisper-base")  # Track which model context this is for
        
        logger.info(f"batch_audio_frequency_analysis called with: filenames={filenames}, dataset={dataset}, model={model}")
        
        if not filenames:
            raise HTTPException(status_code=400, detail="No filenames provided")
        
        if len(filenames) > 50:  # Limit batch size
            raise HTTPException(status_code=400, detail="Too many files. Maximum 50 files per batch.")
        
        session_id = get_session_id(request)
        logger.info(f"Session ID: {session_id}")
        
        # Process each file
        individual_analyses = []
        all_features = []
        cache_stats = {"hits": 0, "misses": 0}
        
        for filename in filenames:
            try:
                logger.info(f"Processing file: {filename}")
                # Resolve file path
                if dataset:
                    file_path = resolve_file(dataset, filename, session_id)
                    logger.info(f"Resolved file path: {file_path}")
                else:
                    file_path = UPLOAD_DIR / filename
                    if not file_path.exists():
                        logger.warning(f"File not found: {file_path}")
                        continue
                    logger.info(f"Using upload file path: {file_path}")
                
                # Create cache key for audio frequency features
                file_content_hash = hashlib.md5(str(file_path).encode()).hexdigest()
                cache_key = f"audio_frequency_{file_content_hash}"
                
                # Check cache first
                cached_result = await get_result("audio_frequency", cache_key)
                if cached_result is not None:
                    # Use cached result
                    features = cached_result.get("features", cached_result)
                    cache_stats["hits"] += 1
                    logger.debug(f"Using cached audio frequency features for {filename}")
                else:
                    # Extract features and cache result
                    features = await asyncio.to_thread(extract_audio_frequency_features, str(file_path))
                    await cache_result("audio_frequency", cache_key, {"features": features}, ttl=24*60*60)  # 24h cache
                    cache_stats["misses"] += 1
                    logger.debug(f"Generated and cached audio frequency features for {filename}")
                
                individual_analyses.append({
                    "filename": filename,
                    "features": features
                })
                
                # Collect features for aggregate analysis
                all_features.append(features)
                    
            except Exception as file_error:
                logger.error(f"Error processing {filename}: {file_error}")
                continue
        
        logger.info(f"Successfully processed {len(individual_analyses)} files out of {len(filenames)}")
        if not individual_analyses:
            raise HTTPException(status_code=404, detail="No valid files could be processed for frequency analysis")
        
        # Calculate aggregate statistics across all files
        feature_keys = set()
        for features in all_features:
            feature_keys.update(features.keys())
        
        aggregate_stats = {}
        feature_distributions = {}
        
        for key in feature_keys:
            values = [features.get(key, 0) for features in all_features if key in features]
            if values:
                aggregate_stats[key] = {
                    "mean": float(np.mean(values)),
                    "std": float(np.std(values)),
                    "min": float(np.min(values)),
                    "max": float(np.max(values)),
                    "median": float(np.median(values))
                }
                
                # Create distribution bins for visualization
                hist, bins = np.histogram(values, bins=10)
                feature_distributions[key] = {
                    "histogram": hist.tolist(),
                    "bins": bins.tolist()
                }
        
        # Identify most common/prevalent features (highest normalized mean values)
        common_features = []
        for key, stats in aggregate_stats.items():
            # Normalize mean by the range to get a comparable score
            feature_range = stats["max"] - stats["min"]
            if feature_range > 0:
                normalized_mean = (stats["mean"] - stats["min"]) / feature_range
                
                # Calculate stability (inverse of coefficient of variation)
                stability = 1.0
                if stats["mean"] != 0:
                    cv = stats["std"] / abs(stats["mean"])
                    stability = 1.0 / (1.0 + cv)  # Higher stability = lower variation
                
                common_features.append({
                    "feature": key,
                    "normalized_mean": float(normalized_mean),
                    "stability_score": float(stability),
                    "prevalence_score": float(normalized_mean * stability),  # Combined score
                    "mean": stats["mean"],
                    "std": stats["std"]
                })
        
        # Sort by prevalence score (descending) - features that are both high and stable
        common_features.sort(key=lambda x: x["prevalence_score"], reverse=True)
        
        # Categorize features for better presentation
        feature_categories = {
            "spectral": [f for f in feature_keys if f.startswith(("spectral_", "zero_crossing"))],
            "energy": [f for f in feature_keys if "rms" in f or "energy" in f],
            "mfcc": [f for f in feature_keys if f.startswith("mfcc_")],
            "chroma": [f for f in feature_keys if f.startswith("chroma_")],
            "tonnetz": [f for f in feature_keys if f.startswith("tonnetz_")],
            "temporal": [f for f in feature_keys if f in ["tempo", "duration"]],
            "metadata": [f for f in feature_keys if f in ["sample_rate"]]
        }
        
        return {
            "model_context": model,
            "individual_analyses": individual_analyses,
            "aggregate_statistics": aggregate_stats,
            "feature_distributions": feature_distributions,
            "most_common_features": common_features[:10],  # Top 10 most common/prevalent
            "feature_categories": feature_categories,
            "summary": {
                "total_files": len(individual_analyses),
                "total_features_extracted": len(feature_keys),
                "avg_duration": aggregate_stats.get("duration", {}).get("mean", 0),
                "avg_tempo": aggregate_stats.get("tempo", {}).get("mean", 0)
            },
            "cache_info": {
                "cached_count": cache_stats["hits"],
                "missing_count": cache_stats["misses"],
                "cache_hit_rate": cache_stats["hits"] / (cache_stats["hits"] + cache_stats["misses"]) if (cache_stats["hits"] + cache_stats["misses"]) > 0 else 0
            }
        }
        
    except HTTPException:
        raise
    except Exception as e:
        print(f"Error in batch audio frequency analysis: {e}")
        raise HTTPException(status_code=500, detail=f"Audio frequency analysis failed: {str(e)}")


@router.post("/inferences/whisper-attention")
async def get_whisper_with_attention(
    request: dict = Body(..., example={
        "model": "whisper-base",
        "file_path": "/path/to/audio.wav",
        "dataset": "common-voice", 
        "dataset_file": "sample-001.mp3"
    })
):
    """Get Whisper transcription with attention weights"""
    model = request.get("model", "whisper-base")
    file_path = request.get("file_path")
    dataset = request.get("dataset")
    dataset_file = request.get("dataset_file")
    
    # Validate model
    if not model.startswith("whisper"):
        raise HTTPException(status_code=400, detail="This endpoint is only for Whisper models")
    
    # Resolve file path
    resolved_path = None
    if file_path:
        resolved_path = Path(file_path)
    elif dataset and dataset_file:
        try:
            resolved_path = resolve_file(dataset, dataset_file)
        except (FileNotFoundError, ValueError) as e:
            raise HTTPException(status_code=404, detail=str(e))
    else:
        raise HTTPException(
            status_code=400,
            detail="Missing audio reference. Provide either 'file_path' or 'dataset' + 'dataset_file'."
        )
    
    if not resolved_path.exists():
        raise HTTPException(status_code=404, detail=f"Audio file not found: {resolved_path}")
    
    # Create cache key for attention predictions (v2 to avoid old cache)
    file_content_hash = hashlib.md5(str(resolved_path).encode()).hexdigest()
    cache_key = f"{model}_attention_v2_{file_content_hash}"
    
    # Check if result is cached
    cached_result = await get_result(model, cache_key)
    if cached_result is not None:
        logger.info(f"Returning cached {model} attention result for {resolved_path}")
        cached_prediction = cached_result.get("prediction", cached_result)
        # Debug: Check if cached result has attention
        cached_has_attention = cached_prediction.get("attention") is not None if isinstance(cached_prediction, dict) else False
        cached_layers = len(cached_prediction.get("attention", [])) if cached_has_attention else 0
        logger.info(f"Cached result has attention: {cached_has_attention}, layers: {cached_layers}")
        return cached_prediction
    
    # Get transcription with attention
    try:
        model_size = "base" if "base" in model else "large"
        result = await asyncio.to_thread(transcribe_whisper_with_attention, str(resolved_path), model_size)
        
        # Cache the result
        await cache_result(model, cache_key, {"prediction": result}, ttl=6*60*60)
        logger.info(f"Cached {model} attention prediction for {resolved_path}")
        
        # Debug: Log if attention data is present
        has_attention = result.get("attention") is not None
        logger.info(f"Whisper result has attention data: {has_attention}")
        if has_attention:
            attention_shape = f"layers: {len(result['attention'])}"
            logger.info(f"Attention shape: {attention_shape}")
        
        return result
        
    except Exception as e:
        logger.error(f"Error getting {model} transcription with attention: {str(e)}")
        raise HTTPException(status_code=500, detail=f"Transcription with attention failed: {str(e)}")


    return {
        "model": model,
        "file_path": str(resolved_path),
        "embedding": embedding.tolist(),
        "embedding_dim": len(embedding)
    }<|MERGE_RESOLUTION|>--- conflicted
+++ resolved
@@ -694,11 +694,7 @@
         "include_attention": True
     })
 ):
-<<<<<<< HEAD
     """Get detailed wav2vec2 prediction with probabilities for all emotions and ground truth if available"""
-=======
-    """Get detailed wav2vec2 prediction with probabilities for all emotions and optionally attention weights"""
->>>>>>> 2ed6501c
     file_path = request.get("file_path")
     dataset = request.get("dataset")
     dataset_file = request.get("dataset_file")
