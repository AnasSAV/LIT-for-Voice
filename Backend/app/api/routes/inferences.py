--- conflicted
+++ resolved
@@ -19,12 +19,9 @@
     reduce_dimensions,
     predict_emotion_wave2vec,
     extract_audio_frequency_features,
-<<<<<<< HEAD
     transcribe_whisper_with_attention,
     predict_emotion_wave2vec_with_attention,
     transcribe_whisper_with_timestamps,
-=======
->>>>>>> 1f60b09d
 )
 from app.services.dataset_service import resolve_file
 from app.core.redis import get_result, cache_result
@@ -659,56 +656,8 @@
     
     # Get detailed prediction with probabilities
     try:
-<<<<<<< HEAD
-        if include_attention:
-            # Use the more expensive attention-enabled function
-            detailed_result = await asyncio.to_thread(predict_emotion_wave2vec_with_attention, str(resolved_path))
-            
-            # Check if attention extraction failed (returns None for research integrity)
-            if detailed_result is None:
-                logger.warning(f"Wave2Vec2 attention extraction failed for {resolved_path} - returning error instead of mock data")
-                raise HTTPException(
-                    status_code=422, 
-                    detail="Attention extraction failed. This model/file combination does not support attention analysis."
-                )
-        else:
-            # Use the regular prediction function which is faster
-            detailed_result = await asyncio.to_thread(predict_emotion_wave2vec, str(resolved_path))
-            # Ensure the result has the expected structure
-            if "attention" not in detailed_result:
-                detailed_result["attention"] = None
-        
-        # Try to get ground truth emotion if we have dataset information
-        ground_truth_emotion = ""
-        if dataset and dataset_file:
-            # Only try to get emotion ground truth from RAVDESS dataset
-            if dataset == "ravdess":
-                metadata_path = DATA_DIR / "ravdess_subset" / "ravdess_subset_metadata.csv"
-                if metadata_path.exists():
-                    df = pd.read_csv(metadata_path)
-                    file_rows = df[df['filename'] == dataset_file]
-                    if not file_rows.empty:
-                        # Try different column names for emotion
-                        for col in ['emotion', 'label', 'category']:
-                            if col in df.columns:
-                                ground_truth_emotion = str(file_rows.iloc[0][col])
-                                break
-        
-        # Add ground truth to the result if available
-        if ground_truth_emotion:
-            detailed_result["ground_truth_emotion"] = ground_truth_emotion
-        else:
-            detailed_result["ground_truth_emotion"] = None
-        
-        # Cache the detailed result without attention data to avoid memory issues
-        cache_data = detailed_result.copy()
-        if "attention" in cache_data:
-            # Remove attention data from cache to prevent MemoryError
-            cache_data["attention"] = None
-            logger.info(f"Excluded attention data from cache to prevent memory issues")
-=======
         detailed_result = await asyncio.to_thread(predict_emotion_wave2vec, str(resolved_path))
->>>>>>> 1f60b09d
+
         
         # Cache the detailed result
         await cache_result("wav2vec2", cache_key, {"prediction": detailed_result}, ttl=6*60*60)
@@ -1155,7 +1104,6 @@
     except HTTPException:
         raise
     except Exception as e:
-<<<<<<< HEAD
         logger.error(f"Error getting {model} transcription with attention: {str(e)}")
         raise HTTPException(status_code=500, detail=f"Transcription with attention failed: {str(e)}")
 
@@ -1328,8 +1276,4 @@
         "file_path": str(resolved_path),
         "embedding": embedding.tolist(),
         "embedding_dim": len(embedding)
-    }
-=======
-        logger.error(f"Error in attention pairs extraction: {e}")
-        raise HTTPException(status_code=500, detail=f"Attention extraction failed: {str(e)}")
->>>>>>> 1f60b09d
+    }